--- conflicted
+++ resolved
@@ -1,10 +1,5 @@
 pipeline {  
     agent any 
-<<<<<<< HEAD
-        
-=======
-      
->>>>>>> 37cc571d
     tools {
         jdk 'jdk17'
         maven 'maven3'
